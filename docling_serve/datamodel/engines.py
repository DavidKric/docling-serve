import enum


class TaskStatus(str, enum.Enum):
    SUCCESS = "success"
    PENDING = "pending"
    STARTED = "started"
    FAILURE = "failure"


class AsyncEngine(str, enum.Enum):
<<<<<<< HEAD
    LOCAL = "local"
    KFP = "kfp"


class TaskProcessingMeta(BaseModel):
    num_docs: int
    num_processed: int = 0
    num_success: int = 0
    num_failed: int = 0


class Task(BaseModel):
    task_id: str
    task_status: TaskStatus = TaskStatus.PENDING
    request: Optional[ConvertDocumentsRequest]
    result: Optional[ConvertDocumentResponse] = None
    processing_meta: Optional[TaskProcessingMeta] = None

    def is_completed(self) -> bool:
        if self.task_status in [TaskStatus.SUCCESS, TaskStatus.FAILURE]:
            return True
        return False
=======
    LOCAL = "local"
>>>>>>> 20ec87a6
<|MERGE_RESOLUTION|>--- conflicted
+++ resolved
@@ -9,29 +9,5 @@
 
 
 class AsyncEngine(str, enum.Enum):
-<<<<<<< HEAD
     LOCAL = "local"
-    KFP = "kfp"
-
-
-class TaskProcessingMeta(BaseModel):
-    num_docs: int
-    num_processed: int = 0
-    num_success: int = 0
-    num_failed: int = 0
-
-
-class Task(BaseModel):
-    task_id: str
-    task_status: TaskStatus = TaskStatus.PENDING
-    request: Optional[ConvertDocumentsRequest]
-    result: Optional[ConvertDocumentResponse] = None
-    processing_meta: Optional[TaskProcessingMeta] = None
-
-    def is_completed(self) -> bool:
-        if self.task_status in [TaskStatus.SUCCESS, TaskStatus.FAILURE]:
-            return True
-        return False
-=======
-    LOCAL = "local"
->>>>>>> 20ec87a6
+    KFP = "kfp"