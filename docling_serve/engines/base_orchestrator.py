from abc import ABC, abstractmethod
from typing import Optional

<<<<<<< HEAD
from docling_serve.datamodel.engines import Task
from docling_serve.datamodel.requests import ConvertDocumentsRequest


class OrchestratorError(Exception):
    pass


class TaskNotFoundError(OrchestratorError):
    pass
=======
from docling_serve.datamodel.task import Task
>>>>>>> 20ec87a6


class BaseOrchestrator(ABC):
    @abstractmethod
    async def enqueue(self, request: ConvertDocumentsRequest) -> Task:
        pass

    @abstractmethod
    async def queue_size(self) -> int:
        pass

    @abstractmethod
    async def get_queue_position(self, task_id: str) -> Optional[int]:
        pass

    @abstractmethod
    async def task_status(self, task_id: str, wait: float = 0.0) -> Task:
        pass

    @abstractmethod
    async def task_result(self, task_id: str):
        pass

    @abstractmethod
    async def process_queue(self):
        pass<|MERGE_RESOLUTION|>--- conflicted
+++ resolved
@@ -1,9 +1,8 @@
 from abc import ABC, abstractmethod
 from typing import Optional
 
-<<<<<<< HEAD
-from docling_serve.datamodel.engines import Task
 from docling_serve.datamodel.requests import ConvertDocumentsRequest
+from docling_serve.datamodel.task import Task
 
 
 class OrchestratorError(Exception):
@@ -12,9 +11,6 @@
 
 class TaskNotFoundError(OrchestratorError):
     pass
-=======
-from docling_serve.datamodel.task import Task
->>>>>>> 20ec87a6
 
 
 class BaseOrchestrator(ABC):
