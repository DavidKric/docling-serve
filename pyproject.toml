[project]
name = "docling-serve"
version = "0.8.0"  # DO NOT EDIT, updated automatically
description = "Running Docling as a service"
license = {text = "MIT"}
authors = [
    {name="Michele Dolfi", email="dol@zurich.ibm.com"},
    {name="Guillaume Moutier", email="gmoutier@redhat.com"},
    {name="Anil Vishnoi", email="avishnoi@redhat.com"},
    {name="Panos Vagenas", email="pva@zurich.ibm.com"},
    {name="Panos Vagenas", email="pva@zurich.ibm.com"},
    {name="Christoph Auer", email="cau@zurich.ibm.com"},
    {name="Peter Staar", email="taa@zurich.ibm.com"},
]
maintainers = [
    {name="Michele Dolfi", email="dol@zurich.ibm.com"},
    {name="Anil Vishnoi", email="avishnoi@redhat.com"},
    {name="Panos Vagenas", email="pva@zurich.ibm.com"},
    {name="Christoph Auer", email="cau@zurich.ibm.com"},
    {name="Peter Staar", email="taa@zurich.ibm.com"},
]
readme = "README.md"
classifiers = [
    "License :: OSI Approved :: MIT License",
    "Operating System :: OS Independent",
    # "Development Status :: 5 - Production/Stable",
    "Intended Audience :: Developers",
    "Typing :: Typed",
    "Programming Language :: Python :: 3"
]
requires-python = ">=3.10"
dependencies = [
    "docling[vlm]~=2.28",
    "mlx-vlm~=0.1.12; sys_platform == 'darwin' and platform_machine == 'arm64'",
    "fastapi[standard]~=0.115",
    "httpx~=0.28",
    "kfp[kubernetes]>=2.10.0",
    "pydantic~=2.10",
    "pydantic-settings~=2.4",
    "python-multipart>=0.0.14,<0.1.0",
    "typer~=0.12",
    "uvicorn[standard]>=0.29.0,<1.0.0",
    "websockets~=14.0",
]

[project.optional-dependencies]
ui = [
    "gradio~=5.9",
    "pydantic<2.11.0",  # fix compatibility between gradio and new pydantic 2.11
]
tesserocr = [
    "tesserocr~=2.7"
]
rapidocr = [
    "rapidocr-onnxruntime~=1.4; python_version<'3.13'",
    "onnxruntime~=1.7",
]
cpu = [
  "torch>=2.6.0",
  "torchvision>=0.21.0",
]
cu124 = [
  "torch>=2.6.0",
  "torchvision>=0.21.0",
]

[dependency-groups]
dev = [
    "mypy~=1.11",
    "pre-commit-uv~=4.1",
    "pytest~=8.3",
    "pytest-asyncio~=0.24",
    "pytest-check~=2.4",
    "python-semantic-release~=7.32",
    "ruff>=0.9.6",
]

[tool.uv]
package = true
conflicts = [
  [
    { extra = "cpu" },
    { extra = "cu124" },
  ],
]
override-dependencies = [
  "urllib3~=2.0"
]

[tool.uv.sources]
torch = [
  { index = "pytorch-cpu", extra = "cpu" },
  { index = "pytorch-cu124", extra = "cu124" },
]
torchvision = [
  { index = "pytorch-cpu", extra = "cpu" },
  { index = "pytorch-cu124", extra = "cu124" },
]

[[tool.uv.index]]
name = "pytorch-cpu"
url = "https://download.pytorch.org/whl/cpu"
explicit = true

[[tool.uv.index]]
name = "pytorch-cu124"
url = "https://download.pytorch.org/whl/cu124"
explicit = true

[tool.setuptools.packages.find]
include = ["docling_serve*"]
namespaces = true

[project.scripts]
docling-serve = "docling_serve.__main__:main"

[project.urls]
Homepage = "https://github.com/docling-project/docling-serve"
# Documentation = "https://ds4sd.github.io/docling"
Repository = "https://github.com/docling-project/docling-serve"
Issues = "https://github.com/docling-project/docling-serve/issues"
Changelog = "https://github.com/docling-project/docling-serve/blob/main/CHANGELOG.md"

[tool.ruff]
target-version = "py310"
line-length = 88
respect-gitignore = true

# extend-exclude = [
#     "tests",
# ]

[tool.ruff.format]
skip-magic-trailing-comma = false

[tool.ruff.lint]
select = [
    # "B",  # flake8-bugbear
    "C",  # flake8-comprehensions
    "C9",  # mccabe
    # "D",  # flake8-docstrings
    "E",  # pycodestyle errors (default)
    "F",  # pyflakes (default)
    "I",  # isort
    "PD", # pandas-vet
    "PIE", # pie
    # "PTH", # pathlib
    "Q",  # flake8-quotes
    # "RET", # return
    "RUF", # Enable all ruff-specific checks
    # "SIM", # simplify
    "S307", # eval
    # "T20",  # (disallow print statements) keep debugging statements out of the codebase
    "W",  # pycodestyle warnings
    "ASYNC", # async
    "UP", # pyupgrade
]

ignore = [
    "E501",  # Line too long, handled by ruff formatter
    "D107", # "Missing docstring in __init__",
    "F811", # "redefinition of the same function"
    "PL", # Pylint
    "RUF012", # Mutable Class Attributes
    "UP007", # Option and Union
]

#extend-select = []

[tool.ruff.lint.per-file-ignores]
"__init__.py" = ["E402", "F401"]
"tests/*.py" = ["ASYNC"] # Disable ASYNC check for tests

[tool.ruff.lint.mccabe]
max-complexity = 15

[tool.ruff.lint.isort.sections]
"docling" = ["docling", "docling_core"]

[tool.ruff.lint.isort]
combine-as-imports = true
section-order = [
  "future",
  "standard-library",
  "third-party",
  "docling",
  "first-party",
  "local-folder",
]

[tool.mypy]
pretty = true
# strict = true
no_implicit_optional = true
plugins = "pydantic.mypy"
python_version = "3.10"

[[tool.mypy.overrides]]
module = [
    "easyocr.*",
    "tesserocr.*",
    "rapidocr_onnxruntime.*",
    "requests.*",
<<<<<<< HEAD
    "kfp.*",
    "kfp_server_api.*",
=======
    "mlx_vlm.*",
>>>>>>> 40bb21d3
]
ignore_missing_imports = true

[tool.pytest.ini_options]
asyncio_mode = "auto"
asyncio_default_fixture_loop_scope = "function"
minversion = "8.2"
testpaths = [
    "tests",
]
addopts = "-rA --color=yes --tb=short --maxfail=5"
markers = [
"asyncio",
]

[tool.semantic_release]
# for default values check:
# https://github.com/python-semantic-release/python-semantic-release/blob/v7.32.2/semantic_release/defaults.cfg

version_source = "tag_only"
branch = "main"

# configure types which should trigger minor and patch version bumps respectively
# (note that they must be a subset of the configured allowed types):
parser_angular_allowed_types = "build,chore,ci,docs,feat,fix,perf,style,refactor,test"
parser_angular_minor_types = "feat"
parser_angular_patch_types = "fix,perf"<|MERGE_RESOLUTION|>--- conflicted
+++ resolved
@@ -83,6 +83,7 @@
     { extra = "cu124" },
   ],
 ]
+environments = ["sys_platform != 'darwin' or platform_machine != 'x86_64'"]
 override-dependencies = [
   "urllib3~=2.0"
 ]
@@ -201,12 +202,9 @@
     "tesserocr.*",
     "rapidocr_onnxruntime.*",
     "requests.*",
-<<<<<<< HEAD
     "kfp.*",
     "kfp_server_api.*",
-=======
     "mlx_vlm.*",
->>>>>>> 40bb21d3
 ]
 ignore_missing_imports = true
 
